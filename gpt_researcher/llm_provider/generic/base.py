--- conflicted
+++ resolved
@@ -17,11 +17,8 @@
     "huggingface",
     "groq",
     "bedrock",
-<<<<<<< HEAD
     "dashscope"
-=======
     "xai",
->>>>>>> 99d65b03
 }
 
 
@@ -107,19 +104,16 @@
                 model_id = kwargs.pop("model", None) or kwargs.pop("model_name", None)
                 kwargs = {"model_id": model_id, **kwargs}
             llm = ChatBedrock(**kwargs)
-<<<<<<< HEAD
         elif provider == "dashscope":
             _check_pkg("langchain_dashscope")
             from langchain_dashscope import ChatDashScope
 
             llm = ChatDashScope(**kwargs)
-=======
         elif provider == "xai":
             _check_pkg("langchain_xai")
             from langchain_xai import ChatXAI
 
             llm = ChatXAI(**kwargs)
->>>>>>> 99d65b03
         else:
             supported = ", ".join(_SUPPORTED_PROVIDERS)
             raise ValueError(
